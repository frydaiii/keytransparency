// Copyright 2015 Google Inc. All Rights Reserved.
//
// Licensed under the Apache License, Version 2.0 (the "License");
// you may not use this file except in compliance with the License.
// You may obtain a copy of the License at
//
//     http://www.apache.org/licenses/LICENSE-2.0
//
// Unless required by applicable law or agreed to in writing, software
// distributed under the License is distributed on an "AS IS" BASIS,
// WITHOUT WARRANTIES OR CONDITIONS OF ANY KIND, either express or implied.
// See the License for the specific language governing permissions and
// limitations under the License.

// Package merkle implements a time series prefix tree. Each epoch has its own
// prefix tree. By default, each new epoch is equal to the contents of the
// previous epoch.
// The prefix tree is a binary tree where the path through the tree expresses
// the location of each node.  Each branch expresses the longest shared prefix
// between child nodes. The depth of the tree is the longest shared prefix between
// all nodes.
package merkle

import (
	"crypto/sha256"
	"encoding/binary"
	"fmt"
	"math/big"
	"sync"

	"google.golang.org/grpc"
	"google.golang.org/grpc/codes"
)

const (
	// IndexLen is the maximum number of levels in this Merkle Tree.
	IndexLen = sha256.Size * 8
	// maxDepth is the maximum allowable value of depth.
	maxDepth = IndexLen
	// HashBytes is the number of bytes in each node's value.
	HashBytes = sha256.Size
)

var (
	// TreeNonce is a constant value used as a salt in all leaf node calculations.
	// The TreeNonce prevents different realms from producing collisions.
	TreeNonce = []byte{241, 71, 100, 55, 62, 119, 69, 16, 150, 179, 228, 81, 34, 200, 144, 6}
	// LeafIdentifier is the value used to indicate a leaf node.
	LeafIdentifier = []byte("L")
	// EmptyIdentifier is used while calculating the value of nil sub branches.
	EmptyIdentifier = []byte("E")
	// Zero is the value used to represent 0 in the index bit string.
	Zero = byte('0')
	// One is the value used to represent 1 in the index bit string.
	One = byte('1')
)

// Tree holds internal state for the Merkle Tree.
type Tree struct {
	roots   map[uint64]*node
	current *node      // Current epoch.
	mu      sync.Mutex // Syncronize access to current.
}

type node struct {
	epoch        uint64               // Epoch for this node.
	index        string                     // Location in the tree.
	commitmentTS uint64 // Commitment timestamp for this node.
	depth        int                        // Depth of this node. 0 to 256.
	value        []byte                     // Empty for empty subtrees.
	left         *node                      // Left node.
	right        *node                      // Right node.
}

// New creates and returns a new instance of Tree.
func New() *Tree {
<<<<<<< HEAD
	tree := &Tree{roots: make(map[common.Epoch]*node)}
	// Initialize the tree with epoch 0 root. This is important because v2
	// GetUser now queries the tree to read the commitment timestamp of the
	// user profile in order to read from the database.
	tree.addRoot(0)
	return tree
=======
	return &Tree{roots: make(map[uint64]*node)}
>>>>>>> a867242d
}

// AddLeaf adds a leaf node to the tree at a given index and epoch. Leaf nodes
// must be added in chronological order by epoch.
func (t *Tree) AddLeaf(value []byte, epoch uint64, index string, commitmentTS uint64) error {
	t.mu.Lock()
	defer t.mu.Unlock()
	if got, want := len(index), IndexLen/4; got != want {
		return grpc.Errorf(codes.InvalidArgument, "len(index) = %v, want %v", got, want)
	}
	r, err := t.addRoot(epoch)
	if err != nil {
		return err
	}
	return r.addLeaf(value, epoch, BitString(index), commitmentTS, 0)
}

// GetLeafCommitmentTimestamp returns a leaf commitment timestamp for a given
// epoch and index.
func (t *Tree) GetLeafCommitmentTimestamp(epoch uint64, index string) (uint64, error) {
	t.mu.Lock()
	defer t.mu.Unlock()
	if got, want := len(index), IndexLen/4; got != want {
		return 0, grpc.Errorf(codes.InvalidArgument, "len(index) = %v, want %v", got, want)
	}
	r, ok := t.roots[epoch]
	if !ok {
		return 0, grpc.Errorf(codes.NotFound, "Epoch does not exist")
	}

	return r.getLeafCommitmentTimestamp(BitString(index), 0)
}

// AuditPath returns a slice containing the value of the leaf node followed by
// each node's neighbor from the bottom to the top.
func (t *Tree) AuditPath(epoch uint64, index string) ([][]byte, error) {
	t.mu.Lock()
	defer t.mu.Unlock()
	if got, want := len(index), IndexLen/4; got != want {
		return nil, grpc.Errorf(codes.InvalidArgument, "len(index) = %v, want %v", got, want)
	}
	r, ok := t.roots[epoch]
	if !ok {
		return nil, grpc.Errorf(codes.InvalidArgument, "epoch %v does not exist", epoch)
	}
	return r.auditPath(BitString(index), 0)
}

// BitString converts a hex prefix into a string of Depth '0' or '1' characters.
func BitString(index string) string {
	i := new(big.Int)
	i.SetString(index, 16)
	// A 256 character string of bits with leading zeros.
	return fmt.Sprintf("%0256b", i)
}

// addRoot will advance the current epoch by copying the previous root.
// addRoot will prevent attempts to create epochs other than the current and
// current + 1 epoch
func (t *Tree) addRoot(epoch uint64) (*node, error) {
	if t.current == nil {
		// Create the first epoch.
		t.roots[epoch] = &node{epoch, "", 0, 0, nil, nil, nil}
		t.current = t.roots[epoch]
		return t.current, nil
	}
	if epoch < t.current.epoch {
		fmt.Println(t.roots)
		return nil, grpc.Errorf(codes.FailedPrecondition, "epoch = %d, want >= %d", epoch, t.current.epoch)
	}

	for t.current.epoch < epoch {
		// Copy the root node from the previous epoch.
		fmt.Println("*******", t.current.epoch)
		nextEpoch := t.current.epoch + 1
		t.roots[nextEpoch] = &node{epoch, "", 0, 0, nil, t.current.left, t.current.right}
		t.current = t.roots[nextEpoch]
	}
	return t.current, nil
}

// Parent node is responsible for creating children.
// Inserts leafs in the nearest empty sub branch it finds.
func (n *node) addLeaf(value []byte, epoch uint64, index string, commitmentTS uint64, depth int) error {
	if n.epoch != epoch {
		return grpc.Errorf(codes.Internal, "epoch = %d want %d", epoch, n.epoch)
	}

	// Base case: we found the first empty sub branch.  Park our value here.
	if n.empty() {
		n.setLeaf(value, index, commitmentTS, depth)
		return nil
	}
	// We reached the bottom of the tree and it wasn't empty.
	// Or we found the same node.
	if depth == maxDepth || n.index == index {
		return grpc.Errorf(codes.AlreadyExists, "")
	}
	if n.leaf() {
		// Push leaf down and convert n into an interior node.
		if err := n.pushDown(); err != nil {
			return err
		}
	}
	// Make sure the interior node is in the current epoch.
	n.createBranch(index[:depth+1])
	err := n.child(index[depth]).addLeaf(value, epoch, index, commitmentTS, depth+1)
	if err != nil {
		return err
	}
	n.hashIntermediateNode() // Recalculate value on the way back up.
	return nil
}

// pushDown takes a leaf node and pushes it one level down in the prefix tree,
// converting this node into an interior node.  This function does NOT update
// n.value
func (n *node) pushDown() error {
	if !n.leaf() {
		return grpc.Errorf(codes.Internal, "Cannot push down interor node")
	}
	if n.depth == maxDepth {
		return grpc.Errorf(codes.Internal, "Leaf is already at max depth")
	}

	// Create a sub branch and copy this node.
	b := n.index[n.depth]
	n.createBranch(n.index)
	n.child(b).value = n.value
	n.index = n.index[:n.depth] // Convert into an interior node.
	return nil
}

// createBranch takes care of copy-on-write semantics. Creates and returns a
// valid child node along branch b. Does not copy leaf nodes.
// index must share its previous with n.index
func (n *node) createBranch(index string) *node {
	// New branch must have a longer index than n.
	if got, want := len(index), n.depth+1; got < want {
		panic(fmt.Sprintf("len(%v)=%v, want %v. n.index=%v", index, got, want, n.index))
	}
	// The new branch must share a common prefix with n.
	if got, want := index[:n.depth], n.index[:n.depth]; got != want {
		panic(fmt.Sprintf("index[:%v]=%v, want %v", len(n.index), got, want))
	}
	b := index[n.depth]
	switch {
	case n.child(b) == nil:
		// New empty branch.
		n.setChild(b, &node{n.epoch, index, n.commitmentTS, n.depth + 1, nil, nil, nil})
	case n.child(b).epoch != n.epoch && n.child(b).leaf():
		// Found leaf in previous epoch. Create empty node.
		n.setChild(b, &node{n.epoch, index, n.commitmentTS, n.depth + 1, nil, nil, nil})
	case n.child(b).epoch != n.epoch && !n.child(b).leaf():
		// Found intermediate in previous epoch.
		// Create an intermediate node in current epoch with children
		// pointing to the previous epoch.
		tmp := n.child(b)
		n.setChild(b, &node{n.epoch, index, n.commitmentTS, n.depth + 1, tmp.value, tmp.left, tmp.right})
	}
	return n.child(b)
}

func (n *node) getLeafCommitmentTimestamp(index string, depth int) (uint64, error) {
	// If n is nil then we reached a nil node that is not at the bottom of
	// the tree.
	if n == nil {
		return 0, grpc.Errorf(codes.NotFound, "Reached bottom of the tree")
	}

	// Base case: if we found a leaf with the same index
	if n.leaf() && n.index == index {
		return n.commitmentTS, nil
	}

	return n.child(index[depth]).getLeafCommitmentTimestamp(index, depth+1)
}

func (n *node) auditPath(bindex string, depth int) ([][]byte, error) {
	if depth == maxDepth || n.leaf() {
		return [][]byte{}, nil
	}
	if n.child(bindex[depth]) == nil {
		return nil, grpc.Errorf(codes.NotFound, "")
	}
	deep, err := n.child(bindex[depth]).auditPath(bindex, depth+1)
	if err != nil {
		return nil, err
	}

	b := bindex[depth]
	if nbr := n.child(neighbor(b)); nbr != nil {
		return append(deep, nbr.value), nil
	}
	return append(deep, EmptyValue(n.index+string(neighbor(b)))), nil
}

func (n *node) leaf() bool {
	return n.left == nil && n.right == nil
}
func (n *node) empty() bool {
	return n.left == nil && n.right == nil && n.value == nil
}

func (n *node) child(b uint8) *node {
	switch b {
	case Zero:
		return n.left
	case One:
		return n.right
	default:
		panic(fmt.Sprintf("invalid bit %v", b))
		return nil
	}
}

func (n *node) setChild(b uint8, value *node) {
	switch b {
	case Zero:
		n.left = value
	case One:
		n.right = value
	default:
		panic(fmt.Sprintf("invalid bit %v", b))
	}
}

// neighbor converts Zero into One and visa versa.
func neighbor(b uint8) uint8 {
	switch b {
	case Zero:
		return One
	case One:
		return Zero
	default:
		panic(fmt.Sprintf("invalid bit %v", b))
		return 0
	}
}

// hashIntermediateNode updates an interior node's value by H(left || right)
func (n *node) hashIntermediateNode() {
	if n.leaf() {
		return
	}
	h := sha256.New()

	if n.left != nil {
		h.Write(n.left.value)
	} else {
		h.Write(EmptyValue(n.index + string(Zero)))
	}
	if n.right != nil {
		h.Write(n.right.value)
	} else {
		h.Write(EmptyValue(n.index + string(One)))
	}
	n.value = h.Sum(nil)
}

// hashLeaf updates a leaf node's value by
// H(TreeNonce || LeafIdentifier || depth || index || value )
// TreeNonce, LeafIdentifier, depth, and index are fixed-length.
func (n *node) hashLeaf(value []byte) {
	depth := make([]byte, 4)
	binary.BigEndian.PutUint32(depth, uint32(n.depth))

	h := sha256.New()
	h.Write(TreeNonce[:])
	h.Write(LeafIdentifier)
	h.Write(depth)
	h.Write([]byte(n.index))
	h.Write(value)
	n.value = h.Sum(nil)
}

// setLeaf sets the comittment of the leaf node and updates its hash.
func (n *node) setLeaf(value []byte, index string, commitmentTS uint64, depth int) {
	n.index = index
	n.commitmentTS = commitmentTS
	n.depth = depth
	n.left = nil
	n.right = nil
	n.hashLeaf(value)
}

// EmptyValue computes the value of an empty leaf as
// H(TreeNonce || EmptyIdentifier || depth || index).
// TreeNonce, EmptyIdentifier, depth, and index are fixed-length.
func EmptyValue(prefix string) []byte {
	depth := make([]byte, 4)
	binary.BigEndian.PutUint32(depth, uint32(len(prefix)))

	h := sha256.New()
	h.Write(TreeNonce[:])
	h.Write(EmptyIdentifier)
	h.Write(depth)
	h.Write([]byte(prefix))
	s := h.Sum(nil)
	return s
}<|MERGE_RESOLUTION|>--- conflicted
+++ resolved
@@ -74,16 +74,12 @@
 
 // New creates and returns a new instance of Tree.
 func New() *Tree {
-<<<<<<< HEAD
-	tree := &Tree{roots: make(map[common.Epoch]*node)}
+	tree := &Tree{roots: make(map[uint64]*node)}
 	// Initialize the tree with epoch 0 root. This is important because v2
 	// GetUser now queries the tree to read the commitment timestamp of the
 	// user profile in order to read from the database.
 	tree.addRoot(0)
 	return tree
-=======
-	return &Tree{roots: make(map[uint64]*node)}
->>>>>>> a867242d
 }
 
 // AddLeaf adds a leaf node to the tree at a given index and epoch. Leaf nodes
