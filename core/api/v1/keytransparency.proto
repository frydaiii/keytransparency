--- conflicted
+++ resolved
@@ -25,11 +25,8 @@
 
 import "google/api/annotations.proto";
 import "google/protobuf/empty.proto";
-<<<<<<< HEAD
 import "google/protobuf/timestamp.proto"
-=======
 import "tink.proto";
->>>>>>> 3a91ee0f
 import "trillian.proto";
 import "trillian_map_api.proto";
 import "v1/admin.proto";
@@ -228,7 +225,6 @@
   int64 last_verified_tree_size = 2;
 }
 
-<<<<<<< HEAD
 // GetRevisionAtTimeRequest identifies the latest revision at or before a
 // particular time.
 message GetRevisionAtTimeRequest {
@@ -244,8 +240,6 @@
   google.protobuf.Timestamp time = 3;
 }
 
-=======
->>>>>>> 3a91ee0f
 // MapRoot contains the map root and its inclusion proof in the log.
 message MapRoot {
   // map_root contains the signed map root for the sparse Merkle Tree.
@@ -347,8 +341,6 @@
       get: "/v1/directories/{directory_id}/revisions/{revision}"
     };
   }
-<<<<<<< HEAD
-  
   // GetRevisionAtTime returns the latest SignedMapRoot that was committed at
   // or before the specified time along with its inclusion proof in the log and the
   // log's consistency proofs.
@@ -357,9 +349,6 @@
       post: "/v1/directories/{directory_id}/revisions:atTime"
     };
   }
-
-=======
->>>>>>> 3a91ee0f
   // GetLatestRevision returns the latest SignedMapRoot along with its inclusion
   // proof in the log and the log's consistency proofs.
   rpc GetLatestRevision(GetLatestRevisionRequest) returns (Revision) {
