// Copyright 2016 Google Inc. All Rights Reserved.
//
// Licensed under the Apache License, Version 2.0 (the "License");
// you may not use this file except in compliance with the License.
// You may obtain a copy of the License at
//
//     http://www.apache.org/licenses/LICENSE-2.0
//
// Unless required by applicable law or agreed to in writing, software
// distributed under the License is distributed on an "AS IS" BASIS,
// WITHOUT WARRANTIES OR CONDITIONS OF ANY KIND, either express or implied.
// See the License for the specific language governing permissions and
// limitations under the License.

package main

import (
	"context"
	"flag"
	"fmt"
	"os"
	"time"

	"github.com/golang/glog"
	"github.com/golang/protobuf/proto" //nolint:staticcheck
	"github.com/google/trillian"
	"github.com/google/trillian/crypto/keys/der"
	"github.com/google/trillian/crypto/keyspb"
	"github.com/google/trillian/monitoring/prometheus"
	"github.com/google/trillian/util/election2"
	"github.com/google/trillian/util/etcd"
	"gocloud.dev/server"
	"gocloud.dev/server/health"
	"golang.org/x/sync/errgroup"
	"google.golang.org/grpc"
	"google.golang.org/grpc/reflection"

	"github.com/google/keytransparency/cmd/serverutil"
	"github.com/google/keytransparency/core/adminserver"
	"github.com/google/keytransparency/core/sequencer"
	"github.com/google/keytransparency/core/sequencer/election"
	"github.com/google/keytransparency/impl"
	"github.com/google/keytransparency/internal/forcemaster"

	pb "github.com/google/keytransparency/core/api/v1/keytransparency_go_proto"
	dir "github.com/google/keytransparency/core/directory"
	spb "github.com/google/keytransparency/core/sequencer/sequencer_go_proto"
	etcdelect "github.com/google/trillian/util/election2/etcd"
	grpc_prometheus "github.com/grpc-ecosystem/go-grpc-prometheus"

	_ "github.com/google/trillian/crypto/keys/der/proto"
	_ "github.com/google/trillian/merkle/coniks"  // Register hasher
	_ "github.com/google/trillian/merkle/rfc6962" // Register hasher
)

var (
	keyFile     = flag.String("tls-key", "genfiles/server.key", "TLS private key file")
	certFile    = flag.String("tls-cert", "genfiles/server.crt", "TLS cert file")
	addr        = flag.String("addr", ":8080", "The ip:port to serve on")
	metricsAddr = flag.String("metrics-addr", ":8081", "The ip:port to publish metrics on")

	forceMaster = flag.Bool("force_master", false, "If true, assume master for all directories")
	etcdServers = flag.String("etcd_servers", "", "A comma-separated list of etcd servers; no etcd registration if empty")
	lockDir     = flag.String("lock_file_path", "/keytransparency/master", "etcd lock file directory path")

	dbPath   = flag.String("db", "", "Database connection string")
	dbEngine = flag.String("db_engine", "mysql", fmt.Sprintf("Storage engines: %v", impl.StorageEngines()))
	// Info to connect to the trillian map and log.
	mapURL = flag.String("map-url", "", "URL of Trillian Map Server")
	logURL = flag.String("log-url", "", "URL of Trillian Log Server for Signed Map Heads")

	dirRefresh = flag.Duration("directory-refresh", 5*time.Second, "Time to detect new directory")
	refresh    = flag.Duration("refresh", 5*time.Second, "Time between map revision construction runs")
	batchSize  = flag.Int("batch-size", 100, "Maximum number of mutations to process per map revision")
)

// getElectionFactory returns an election factory based on flags, and a
// function which releases the resources associated with the factory.
func getElectionFactory() (election2.Factory, func()) {
	if *forceMaster {
		glog.Warning("Acting as master for all directories")
		return forcemaster.Factory{}, func() {}
	}
	if len(*etcdServers) == 0 {
		glog.Exit("Either --force_master or --etcd_servers must be supplied")
	}

	cli, err := etcd.NewClientFromString(*etcdServers)
	if err != nil || cli == nil {
		glog.Exitf("Failed to create etcd client: %v", err)
	}
	closeFn := func() {
		if err := cli.Close(); err != nil {
			glog.Warningf("etcd client Close(): %v", err)
		}
	}

	hostname, _ := os.Hostname()
	instanceID := fmt.Sprintf("%s.%d", hostname, os.Getpid())
	factory := etcdelect.NewFactory(instanceID, cli, *lockDir)

	return factory, closeFn
}

func main() {
	flag.Parse()
	ctx := context.Background()
	ctx, cancel := context.WithCancel(ctx)
	defer cancel()

	// Connect to trillian log and map backends.
	mconn, err := grpc.DialContext(ctx, *mapURL, grpc.WithInsecure())
	if err != nil {
		glog.Exitf("grpc.Dial(%v): %v", *mapURL, err)
	}
	lconn, err := grpc.DialContext(ctx, *logURL, grpc.WithInsecure())
	if err != nil {
		glog.Exitf("Failed to connect to %v: %v", *logURL, err)
	}

	// Database tables
	db, err := impl.NewStorage(ctx, *dbEngine, *dbPath)
	if err != nil {
		glog.Exit(err)
	}
	defer db.Close()

	grpcServer := grpc.NewServer(
		grpc.StreamInterceptor(grpc_prometheus.StreamServerInterceptor),
		grpc.UnaryInterceptor(grpc_prometheus.UnaryServerInterceptor),
	)

	// Listen and create empty grpc client connection.
	lis, conn, done, err := serverutil.ListenTLS(ctx, *addr, *certFile, *keyFile)
	if err != nil {
		glog.Fatalf("Listen(%v): %v", *addr, err)
	}
	defer done()

	spb.RegisterKeyTransparencySequencerServer(grpcServer, sequencer.NewServer(
		db.Directories,
		trillian.NewTrillianLogClient(lconn),
		trillian.NewTrillianMapClient(mconn),
		trillian.NewTrillianMapWriteClient(mconn),
		db.Batches,
		db.Logs,
		spb.NewKeyTransparencySequencerClient(conn),
		prometheus.MetricFactory{}))

	pb.RegisterKeyTransparencyAdminServer(grpcServer, adminserver.New(
		trillian.NewTrillianLogClient(lconn),
		trillian.NewTrillianMapClient(mconn),
		trillian.NewTrillianAdminClient(lconn),
		trillian.NewTrillianAdminClient(mconn),
		db.Directories,
		db.Logs,
		db.Batches,
		func(ctx context.Context, spec *keyspb.Specification) (proto.Message, error) {
			return der.NewProtoFromSpec(spec)
		}))

	reflection.Register(grpcServer)
	grpc_prometheus.Register(grpcServer)
	grpc_prometheus.EnableHandlingTimeHistogram()

	metricsSvr := serverutil.MetricsServer(*metricsAddr, &server.Options{
		HealthChecks: []health.Checker{db.HealthChecker},
	})
	grpcGatewaySvr, nil := serverutil.GRPCGatewayServer(ctx, grpcServer, conn,
		pb.RegisterKeyTransparencyAdminHandler)
	if err != nil {
		glog.Fatalf("GrpcGatewayServer(): %v", err)
	}

	g, gctx := errgroup.WithContext(ctx)
	g.Go(func() error { return metricsSvr.ListenAndServe(*metricsAddr) })
	g.Go(func() error { return grpcGatewaySvr.Serve(lis) })
	go serverutil.ListenForCtrlC(metricsSvr, grpcGatewaySvr)
	go runSequencer(gctx, conn, db.Directories)

	glog.Errorf("Sequencer exiting: %v", g.Wait())
}

func runSequencer(ctx context.Context, conn *grpc.ClientConn, directoryStorage dir.Storage) {
	glog.Infof("Sequencer starting")
	electionFactory, closeFactory := getElectionFactory()
	defer closeFactory()
	signer := sequencer.New(
		spb.NewKeyTransparencySequencerClient(conn),
		directoryStorage,
		election.NewTracker(electionFactory, 1*time.Hour, prometheus.MetricFactory{}),
	)

	go signer.TrackMasterships(ctx)

	go sequencer.PeriodicallyRun(ctx, time.Tick(*refresh), func(ctx context.Context) {
		if err := signer.ForAllMasterships(ctx, func(ctx context.Context, dirID string) error {
			_, err := spb.NewKeyTransparencySequencerClient(conn).
				EstimateBacklog(ctx, &spb.EstimateBacklogRequest{
					DirectoryId:       dirID,
					MaxUnappliedCount: 100000,
				})
			return err
		}); err != nil {
			glog.Errorf("UpdateMetrics(): %v", err)
		}
	})

	if err := signer.AddAllDirectories(ctx); err != nil {
		glog.Errorf("runSequencer(AddAllDirectories): %v", err)
	}
	go sequencer.PeriodicallyRun(ctx, time.Tick(*dirRefresh), func(ctx context.Context) {
		if err := signer.AddAllDirectories(ctx); err != nil {
			glog.Errorf("PeriodicallyRun(AddAllDirectories): %v", err)
		}
<<<<<<< HEAD
	})

	go sequencer.PeriodicallyRun(ctx, time.Tick(*refresh), func(ctx context.Context) {
		if err := signer.DefineRevisionsForAllMasterships(ctx, int32(*batchSize)); err != nil {
			glog.Errorf("PeriodicallyRun(DefineRevisionsForAllMasterships): %v", err)
=======
		if err := signer.RunBatchForAllMasterships(ctx, int32(*batchSize)); err != nil {
			glog.Errorf("PeriodicallyRun(RunBatchForAllMasterships): %v", err)
>>>>>>> 6759643b
		}
	})
	go sequencer.PeriodicallyRun(ctx, time.Tick(*refresh), func(ctx context.Context) {
		if err := signer.ApplyRevisionsForAllMasterships(ctx); err != nil {
			glog.Errorf("PeriodicallyRun(ApplyRevisionsForAllMasterships): %v", err)
		}
	})

	go sequencer.PeriodicallyRun(ctx, time.Tick(*refresh), func(ctx context.Context) {
		if err := signer.PublishLogForAllMasterships(ctx); err != nil {
			glog.Errorf("PeriodicallyRun(PublishRevisionsForAllMasterships): %v", err)
		}
	})

	<-ctx.Done() // Block until server exit.
}<|MERGE_RESOLUTION|>--- conflicted
+++ resolved
@@ -16,31 +16,31 @@
 
 import (
 	"context"
+	"database/sql"
 	"flag"
 	"fmt"
+	"net"
 	"os"
 	"time"
 
 	"github.com/golang/glog"
-	"github.com/golang/protobuf/proto" //nolint:staticcheck
+	"github.com/golang/protobuf/proto"
 	"github.com/google/trillian"
 	"github.com/google/trillian/crypto/keys/der"
 	"github.com/google/trillian/crypto/keyspb"
 	"github.com/google/trillian/monitoring/prometheus"
 	"github.com/google/trillian/util/election2"
 	"github.com/google/trillian/util/etcd"
-	"gocloud.dev/server"
-	"gocloud.dev/server/health"
-	"golang.org/x/sync/errgroup"
 	"google.golang.org/grpc"
+	"google.golang.org/grpc/credentials"
 	"google.golang.org/grpc/reflection"
 
-	"github.com/google/keytransparency/cmd/serverutil"
 	"github.com/google/keytransparency/core/adminserver"
 	"github.com/google/keytransparency/core/sequencer"
 	"github.com/google/keytransparency/core/sequencer/election"
-	"github.com/google/keytransparency/impl"
-	"github.com/google/keytransparency/internal/forcemaster"
+	"github.com/google/keytransparency/impl/sql/directory"
+	"github.com/google/keytransparency/impl/sql/engine"
+	"github.com/google/keytransparency/impl/sql/mutationstorage"
 
 	pb "github.com/google/keytransparency/core/api/v1/keytransparency_go_proto"
 	dir "github.com/google/keytransparency/core/directory"
@@ -56,30 +56,40 @@
 var (
 	keyFile     = flag.String("tls-key", "genfiles/server.key", "TLS private key file")
 	certFile    = flag.String("tls-cert", "genfiles/server.crt", "TLS cert file")
-	addr        = flag.String("addr", ":8080", "The ip:port to serve on")
+	listenAddr  = flag.String("addr", ":8080", "The ip:port to serve on")
 	metricsAddr = flag.String("metrics-addr", ":8081", "The ip:port to publish metrics on")
 
 	forceMaster = flag.Bool("force_master", false, "If true, assume master for all directories")
 	etcdServers = flag.String("etcd_servers", "", "A comma-separated list of etcd servers; no etcd registration if empty")
 	lockDir     = flag.String("lock_file_path", "/keytransparency/master", "etcd lock file directory path")
 
-	dbPath   = flag.String("db", "", "Database connection string")
-	dbEngine = flag.String("db_engine", "mysql", fmt.Sprintf("Storage engines: %v", impl.StorageEngines()))
+	serverDBPath = flag.String("db", "db", "Database connection string")
+
 	// Info to connect to the trillian map and log.
 	mapURL = flag.String("map-url", "", "URL of Trillian Map Server")
 	logURL = flag.String("log-url", "", "URL of Trillian Log Server for Signed Map Heads")
 
-	dirRefresh = flag.Duration("directory-refresh", 5*time.Second, "Time to detect new directory")
-	refresh    = flag.Duration("refresh", 5*time.Second, "Time between map revision construction runs")
-	batchSize  = flag.Int("batch-size", 100, "Maximum number of mutations to process per map revision")
+	refresh   = flag.Duration("directory-refresh", 5*time.Second, "Time to detect new directory")
+	batchSize = flag.Int("batch-size", 100, "Maximum number of mutations to process per map revision")
 )
+
+func openDB() *sql.DB {
+	db, err := sql.Open(engine.DriverName, *serverDBPath)
+	if err != nil {
+		glog.Exitf("sql.Open(): %v", err)
+	}
+	if err := db.Ping(); err != nil {
+		glog.Exitf("db.Ping(): %v", err)
+	}
+	return db
+}
 
 // getElectionFactory returns an election factory based on flags, and a
 // function which releases the resources associated with the factory.
 func getElectionFactory() (election2.Factory, func()) {
 	if *forceMaster {
 		glog.Warning("Acting as master for all directories")
-		return forcemaster.Factory{}, func() {}
+		return election2.NoopFactory{}, func() {}
 	}
 	if len(*etcdServers) == 0 {
 		glog.Exit("Either --force_master or --etcd_servers must be supplied")
@@ -119,11 +129,17 @@
 	}
 
 	// Database tables
-	db, err := impl.NewStorage(ctx, *dbEngine, *dbPath)
-	if err != nil {
-		glog.Exit(err)
-	}
-	defer db.Close()
+	sqldb := openDB()
+	defer sqldb.Close()
+
+	mutations, err := mutationstorage.New(sqldb)
+	if err != nil {
+		glog.Exitf("Failed to create mutations object: %v", err)
+	}
+	directoryStorage, err := directory.NewStorage(sqldb)
+	if err != nil {
+		glog.Exitf("Failed to create directory storage object: %v", err)
+	}
 
 	grpcServer := grpc.NewServer(
 		grpc.StreamInterceptor(grpc_prometheus.StreamServerInterceptor),
@@ -131,19 +147,29 @@
 	)
 
 	// Listen and create empty grpc client connection.
-	lis, conn, done, err := serverutil.ListenTLS(ctx, *addr, *certFile, *keyFile)
-	if err != nil {
-		glog.Fatalf("Listen(%v): %v", *addr, err)
-	}
-	defer done()
+	lis, err := net.Listen("tcp", *listenAddr)
+	if err != nil {
+		glog.Exitf("error creating TCP listener: %v", err)
+	}
+	glog.Infof("Listening on %v", lis.Addr().String())
+	// Non-blocking dial before we start the server.
+	tcreds, err := credentials.NewClientTLSFromFile(*certFile, "localhost")
+	if err != nil {
+		glog.Exitf("Failed opening cert file %v: %v", *certFile, err)
+	}
+	dopts := []grpc.DialOption{grpc.WithTransportCredentials(tcreds)}
+	addr := lis.Addr().String()
+	conn, err := grpc.DialContext(ctx, addr, dopts...)
+	if err != nil {
+		glog.Exitf("error connecting to %v: %v", addr, err)
+	}
+	defer conn.Close()
 
 	spb.RegisterKeyTransparencySequencerServer(grpcServer, sequencer.NewServer(
-		db.Directories,
+		directoryStorage,
 		trillian.NewTrillianLogClient(lconn),
 		trillian.NewTrillianMapClient(mconn),
-		trillian.NewTrillianMapWriteClient(mconn),
-		db.Batches,
-		db.Logs,
+		mutations, mutations,
 		spb.NewKeyTransparencySequencerClient(conn),
 		prometheus.MetricFactory{}))
 
@@ -152,9 +178,8 @@
 		trillian.NewTrillianMapClient(mconn),
 		trillian.NewTrillianAdminClient(lconn),
 		trillian.NewTrillianAdminClient(mconn),
-		db.Directories,
-		db.Logs,
-		db.Batches,
+		directoryStorage,
+		mutations,
 		func(ctx context.Context, spec *keyspb.Specification) (proto.Message, error) {
 			return der.NewProtoFromSpec(spec)
 		}))
@@ -163,26 +188,21 @@
 	grpc_prometheus.Register(grpcServer)
 	grpc_prometheus.EnableHandlingTimeHistogram()
 
-	metricsSvr := serverutil.MetricsServer(*metricsAddr, &server.Options{
-		HealthChecks: []health.Checker{db.HealthChecker},
-	})
-	grpcGatewaySvr, nil := serverutil.GRPCGatewayServer(ctx, grpcServer, conn,
-		pb.RegisterKeyTransparencyAdminHandler)
-	if err != nil {
-		glog.Fatalf("GrpcGatewayServer(): %v", err)
-	}
-
-	g, gctx := errgroup.WithContext(ctx)
-	g.Go(func() error { return metricsSvr.ListenAndServe(*metricsAddr) })
-	g.Go(func() error { return grpcGatewaySvr.Serve(lis) })
-	go serverutil.ListenForCtrlC(metricsSvr, grpcGatewaySvr)
-	go runSequencer(gctx, conn, db.Directories)
-
-	glog.Errorf("Sequencer exiting: %v", g.Wait())
+	glog.Infof("Signer starting")
+
+	// Run servers
+	go serveHTTPMetric(*metricsAddr)
+	go serveHTTPGateway(ctx, lis, dopts, grpcServer,
+		pb.RegisterKeyTransparencyAdminHandlerFromEndpoint,
+	)
+	runSequencer(ctx, conn, directoryStorage)
+
+	// Shutdown.
+	glog.Errorf("Signer exiting")
 }
 
-func runSequencer(ctx context.Context, conn *grpc.ClientConn, directoryStorage dir.Storage) {
-	glog.Infof("Sequencer starting")
+func runSequencer(ctx context.Context, conn *grpc.ClientConn,
+	directoryStorage dir.Storage) {
 	electionFactory, closeFactory := getElectionFactory()
 	defer closeFactory()
 	signer := sequencer.New(
@@ -194,48 +214,18 @@
 	go signer.TrackMasterships(ctx)
 
 	go sequencer.PeriodicallyRun(ctx, time.Tick(*refresh), func(ctx context.Context) {
-		if err := signer.ForAllMasterships(ctx, func(ctx context.Context, dirID string) error {
-			_, err := spb.NewKeyTransparencySequencerClient(conn).
-				EstimateBacklog(ctx, &spb.EstimateBacklogRequest{
-					DirectoryId:       dirID,
-					MaxUnappliedCount: 100000,
-				})
-			return err
-		}); err != nil {
+		if _, err := spb.NewKeyTransparencySequencerClient(conn).
+			UpdateMetrics(ctx, &spb.UpdateMetricsRequest{}); err != nil {
 			glog.Errorf("UpdateMetrics(): %v", err)
 		}
 	})
 
-	if err := signer.AddAllDirectories(ctx); err != nil {
-		glog.Errorf("runSequencer(AddAllDirectories): %v", err)
-	}
-	go sequencer.PeriodicallyRun(ctx, time.Tick(*dirRefresh), func(ctx context.Context) {
+	sequencer.PeriodicallyRun(ctx, time.Tick(*refresh), func(ctx context.Context) {
 		if err := signer.AddAllDirectories(ctx); err != nil {
 			glog.Errorf("PeriodicallyRun(AddAllDirectories): %v", err)
 		}
-<<<<<<< HEAD
-	})
-
-	go sequencer.PeriodicallyRun(ctx, time.Tick(*refresh), func(ctx context.Context) {
-		if err := signer.DefineRevisionsForAllMasterships(ctx, int32(*batchSize)); err != nil {
-			glog.Errorf("PeriodicallyRun(DefineRevisionsForAllMasterships): %v", err)
-=======
 		if err := signer.RunBatchForAllMasterships(ctx, int32(*batchSize)); err != nil {
 			glog.Errorf("PeriodicallyRun(RunBatchForAllMasterships): %v", err)
->>>>>>> 6759643b
 		}
 	})
-	go sequencer.PeriodicallyRun(ctx, time.Tick(*refresh), func(ctx context.Context) {
-		if err := signer.ApplyRevisionsForAllMasterships(ctx); err != nil {
-			glog.Errorf("PeriodicallyRun(ApplyRevisionsForAllMasterships): %v", err)
-		}
-	})
-
-	go sequencer.PeriodicallyRun(ctx, time.Tick(*refresh), func(ctx context.Context) {
-		if err := signer.PublishLogForAllMasterships(ctx); err != nil {
-			glog.Errorf("PeriodicallyRun(PublishRevisionsForAllMasterships): %v", err)
-		}
-	})
-
-	<-ctx.Done() // Block until server exit.
 }